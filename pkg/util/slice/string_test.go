--- conflicted
+++ resolved
@@ -189,7 +189,6 @@
 			}
 		})
 	}
-<<<<<<< HEAD
 }
 
 func TestDereference(t *testing.T) {
@@ -245,6 +244,4 @@
 			assert.Equal(t, Dereference(tt.args.input), tt.expected)
 		})
 	}
-=======
->>>>>>> 1bb132ea
 }